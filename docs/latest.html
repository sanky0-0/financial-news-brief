--- conflicted
+++ resolved
@@ -5,7 +5,7 @@
 <link rel="stylesheet" href="https://unpkg.com/mvp.css">
 <body><main class="container">
 <header><h1>Daily Financial Brief — 2025-08-24</h1></header>
-<<<<<<< HEAD
+feature/add-gdelt-source
 <h1 id="daily-financial-brief">Daily Financial Brief</h1>
 <h2 id="today-at-a-glance">Today at a Glance</h2>
 <p>Today, global trade dynamics are shifting as Nicaragua and China enhance their economic ties, while regional policies in India spark discussions on government subsidies for air travel. In the tech sector, AI remains a focal point, buoyed by positive market reactions to dovish monetary policies. Meanwhile, energy innovation continues to advance with developments in affordable solar storage solutions, reflecting a broader trend towards sustainable energy.</p>
@@ -81,7 +81,6 @@
 <li>
 <p>The recent explosion near the Russian Security Service headquarters may heighten geopolitical tensions, impacting energy stocks like Gazprom and Rosneft, as market volatility</p>
 </li>
-=======
 <h1 id="daily-brief">Daily Brief</h1>
 <ul>
 <li><strong>Macro Policy</strong></li>
@@ -170,7 +169,7 @@
 <li>Al-Mudaifer says Saudi mining exports surge over 80%  <em>(source: argaam.com; published: 2025-08-24T13:48:00.000000Z)</em></li>
 <li>HODL Waives Sponsorship Fees Until January 2026 (BATS:HODL)  <em>(source: seekingalpha.com; published: 2025-08-24T13:45:00.000000Z)</em></li>
 <li>India's biggest brokers float new forum for retail  <em>(source: livemint.com; published: 2025-08-24T13:43:52.000000Z)</em></li>
->>>>>>> 95e489f9
+main
 </ul>
 <hr><p><a href="../index.html">← Back to archive</a></p>
 </main></body></html>